# -*- coding: utf-8 -*-
from __future__ import unicode_literals
import copy
from copy import deepcopy
from time import time
from django.conf import settings
from django.db.models import Q
from django.db.models.base import ModelBase
from django.utils import six
from django.utils import tree
from haystack.constants import VALID_FILTERS, FILTER_SEPARATOR, DEFAULT_ALIAS
from haystack.exceptions import MoreLikeThisError, FacetingError
from haystack.models import SearchResult
from haystack.utils.loading import UnifiedIndex
from haystack.utils import get_model_ct

try:
    from django.utils.encoding import force_text
except ImportError:
    from django.utils.encoding import force_unicode as force_text


VALID_GAPS = ['year', 'month', 'day', 'hour', 'minute', 'second']


def log_query(func):
    """
    A decorator for pseudo-logging search queries. Used in the ``SearchBackend``
    to wrap the ``search`` method.
    """
    def wrapper(obj, query_string, *args, **kwargs):
        start = time()

        try:
            return func(obj, query_string, *args, **kwargs)
        finally:
            stop = time()

            if settings.DEBUG:
                from haystack import connections
                connections[obj.connection_alias].queries.append({
                    'query_string': query_string,
                    'additional_args': args,
                    'additional_kwargs': kwargs,
                    'time': "%.3f" % (stop - start),
                    'start': start,
                    'stop': stop,
                })

    return wrapper


class EmptyResults(object):
    hits = 0
    docs = []

    def __len__(self):
        return 0

    def __getitem__(self, k):
        if isinstance(k, slice):
            return []
        else:
            raise IndexError("It's not here.")


class BaseSearchBackend(object):
    """
    Abstract search engine base class.
    """
    # Backends should include their own reserved words/characters.
    RESERVED_WORDS = []
    RESERVED_CHARACTERS = []

    def __init__(self, connection_alias, **connection_options):
        self.connection_alias = connection_alias
        self.timeout = connection_options.get('TIMEOUT', 10)
        self.include_spelling = connection_options.get('INCLUDE_SPELLING', False)
        self.batch_size = connection_options.get('BATCH_SIZE', 1000)
        self.silently_fail = connection_options.get('SILENTLY_FAIL', True)
        self.distance_available = connection_options.get('DISTANCE_AVAILABLE', False)

    def update(self, index, iterable):
        """
        Updates the backend when given a SearchIndex and a collection of
        documents.

        This method MUST be implemented by each backend, as it will be highly
        specific to each one.
        """
        raise NotImplementedError

    def remove(self, obj_or_string):
        """
        Removes a document/object from the backend. Can be either a model
        instance or the identifier (i.e. ``app_name.model_name.id``) in the
        event the object no longer exists.

        This method MUST be implemented by each backend, as it will be highly
        specific to each one.
        """
        raise NotImplementedError

    def clear(self, models=None, commit=True):
        """
        Clears the backend of all documents/objects for a collection of models.

        This method MUST be implemented by each backend, as it will be highly
        specific to each one.
        """
        raise NotImplementedError

    @log_query
    def search(self, query_string, **kwargs):
        """
        Takes a query to search on and returns dictionary.

        The query should be a string that is appropriate syntax for the backend.

        The returned dictionary should contain the keys 'results' and 'hits'.
        The 'results' value should be an iterable of populated SearchResult
        objects. The 'hits' should be an integer count of the number of matched
        results the search backend found.

        This method MUST be implemented by each backend, as it will be highly
        specific to each one.
        """
        raise NotImplementedError

    def build_search_kwargs(self, query_string, sort_by=None, start_offset=0, end_offset=None,
                            fields='', highlight=None, facets=None,
                            date_facets=None, range_facets=None, query_facets=None,
                            narrow_queries=None, spelling_query=None,
                            within=None, dwithin=None, distance_point=None,
                            models=None, limit_to_registered_models=None,
                            result_class=None):
        # A convenience method most backends should include in order to make
        # extension easier.
        raise NotImplementedError

    def prep_value(self, value):
        """
        Hook to give the backend a chance to prep an attribute value before
        sending it to the search engine. By default, just force it to unicode.
        """
        return force_text(value)

    def more_like_this(self, model_instance, additional_query_string=None, result_class=None):
        """
        Takes a model object and returns results the backend thinks are similar.

        This method MUST be implemented by each backend, as it will be highly
        specific to each one.
        """
        raise NotImplementedError("Subclasses must provide a way to fetch similar record via the 'more_like_this' method if supported by the backend.")

    def extract_file_contents(self, file_obj):
        """
        Hook to allow backends which support rich-content types such as PDF,
        Word, etc. extraction to process the provided file object and return
        the contents for indexing

        Returns None if metadata cannot be extracted; otherwise returns a
        dictionary containing at least two keys:

            :contents:
                        Extracted full-text content, if applicable
            :metadata:
                        key:value pairs of text strings
        """

        raise NotImplementedError("Subclasses must provide a way to extract metadata via the 'extract' method if supported by the backend.")

    def build_schema(self, fields):
        """
        Takes a dictionary of fields and returns schema information.

        This method MUST be implemented by each backend, as it will be highly
        specific to each one.
        """
        raise NotImplementedError("Subclasses must provide a way to build their schema.")

    def build_models_list(self):
        """
        Builds a list of models for searching.

        The ``search`` method should use this and the ``django_ct`` field to
        narrow the results (unless the user indicates not to). This helps ignore
        any results that are not currently handled models and ensures
        consistent caching.
        """
        from haystack import connections
        models = []

        for model in connections[self.connection_alias].get_unified_index().get_indexed_models():
            models.append(get_model_ct(model))

        return models


# Alias for easy loading within SearchQuery objects.
SearchBackend = BaseSearchBackend


class SearchNode(tree.Node):
    """
    Manages an individual condition within a query.

    Most often, this will be a lookup to ensure that a certain word or phrase
    appears in the documents being indexed. However, it also supports filtering
    types (such as 'lt', 'gt', 'in' and others) for more complex lookups.

    This object creates a tree, with children being a list of either more
    ``SQ`` objects or the expressions/values themselves.
    """
    AND = 'AND'
    OR = 'OR'
    default = AND

    # Start compat. Django 1.6 changed how ``tree.Node`` works, so we're going
    # to patch back in the original implementation until time to rewrite this
    # presents itself.
    # See https://github.com/django/django/commit/d3f00bd.

    def __init__(self, children=None, connector=None, negated=False):
        """
        Constructs a new Node. If no connector is given, the default will be
        used.

        Warning: You probably don't want to pass in the 'negated' parameter. It
        is NOT the same as constructing a node and calling negate() on the
        result.
        """
        self.children = children and children[:] or []
        self.connector = connector or self.default
        self.subtree_parents = []
        self.negated = negated

    # We need this because of django.db.models.query_utils.Q. Q. __init__() is
    # problematic, but it is a natural Node subclass in all other respects.
    def _new_instance(cls, children=None, connector=None, negated=False):
        """
        This is called to create a new instance of this class when we need new
        Nodes (or subclasses) in the internal code in this class. Normally, it
        just shadows __init__(). However, subclasses with an __init__ signature
        that is not an extension of Node.__init__ might need to implement this
        method to allow a Node to create a new instance of them (if they have
        any extra setting up to do).
        """
        obj = SearchNode(children, connector, negated)
        obj.__class__ = cls
        return obj
    _new_instance = classmethod(_new_instance)

    def __str__(self):
        if self.negated:
            return '(NOT (%s: %s))' % (self.connector, ', '.join([str(c) for c
                    in self.children]))
        return '(%s: %s)' % (self.connector, ', '.join([str(c) for c in
                self.children]))

    def __deepcopy__(self, memodict):
        """
        Utility method used by copy.deepcopy().
        """
        obj = SearchNode(connector=self.connector, negated=self.negated)
        obj.__class__ = self.__class__
        obj.children = copy.deepcopy(self.children, memodict)
        obj.subtree_parents = copy.deepcopy(self.subtree_parents, memodict)
        return obj

    def __len__(self):
        """
        The size of a node if the number of children it has.
        """
        return len(self.children)

    def __bool__(self):
        """
        For truth value testing.
        """
        return bool(self.children)

    def __nonzero__(self):      # Python 2 compatibility
        return type(self).__bool__(self)

    def __contains__(self, other):
        """
        Returns True is 'other' is a direct child of this instance.
        """
        return other in self.children

    def add(self, node, conn_type):
        """
        Adds a new node to the tree. If the conn_type is the same as the root's
        current connector type, the node is added to the first level.
        Otherwise, the whole tree is pushed down one level and a new root
        connector is created, connecting the existing tree and the new node.
        """
        if node in self.children and conn_type == self.connector:
            return
        if len(self.children) < 2:
            self.connector = conn_type
        if self.connector == conn_type:
            if isinstance(node, SearchNode) and (node.connector == conn_type or
                    len(node) == 1):
                self.children.extend(node.children)
            else:
                self.children.append(node)
        else:
            obj = self._new_instance(self.children, self.connector,
                    self.negated)
            self.connector = conn_type
            self.children = [obj, node]

    def negate(self):
        """
        Negate the sense of the root connector. This reorganises the children
        so that the current node has a single child: a negated node containing
        all the previous children. This slightly odd construction makes adding
        new children behave more intuitively.

        Interpreting the meaning of this negate is up to client code. This
        method is useful for implementing "not" arrangements.
        """
        self.children = [self._new_instance(self.children, self.connector,
                not self.negated)]
        self.connector = self.default

    def start_subtree(self, conn_type):
        """
        Sets up internal state so that new nodes are added to a subtree of the
        current node. The conn_type specifies how the sub-tree is joined to the
        existing children.
        """
        if len(self.children) == 1:
            self.connector = conn_type
        elif self.connector != conn_type:
            self.children = [self._new_instance(self.children, self.connector,
                    self.negated)]
            self.connector = conn_type
            self.negated = False

        self.subtree_parents.append(self.__class__(self.children,
                self.connector, self.negated))
        self.connector = self.default
        self.negated = False
        self.children = []

    def end_subtree(self):
        """
        Closes off the most recently unmatched start_subtree() call.

        This puts the current state into a node of the parent tree and returns
        the current instances state to be the parent.
        """
        obj = self.subtree_parents.pop()
        node = self.__class__(self.children, self.connector)
        self.connector = obj.connector
        self.negated = obj.negated
        self.children = obj.children
        self.children.append(node)

    # End compat.

    def __repr__(self):
        return '<SQ: %s %s>' % (self.connector, self.as_query_string(self._repr_query_fragment_callback))

    def _repr_query_fragment_callback(self, field, filter_type, value):
        if six.PY3:
            value = force_text(value)
        else:
            value = force_text(value).encode('utf8')

        return "%s%s%s=%s" % (field, FILTER_SEPARATOR, filter_type, value)

    def as_query_string(self, query_fragment_callback):
        """
        Produces a portion of the search query from the current SQ and its
        children.
        """
        result = []

        for child in self.children:
            if hasattr(child, 'as_query_string'):
                result.append(child.as_query_string(query_fragment_callback))
            else:
                expression, value = child
                field, filter_type = self.split_expression(expression)
                result.append(query_fragment_callback(field, filter_type, value))

        conn = ' %s ' % self.connector
        query_string = conn.join(result)

        if query_string:
            if self.negated:
                query_string = 'NOT (%s)' % query_string
            elif len(self.children) != 1:
                query_string = '(%s)' % query_string

        return query_string

    def split_expression(self, expression):
        """Parses an expression and determines the field and filter type."""
        parts = expression.split(FILTER_SEPARATOR)
        field = parts[0]

        if len(parts) == 1 or parts[-1] not in VALID_FILTERS:
            filter_type = 'contains'
        else:
            filter_type = parts.pop()

        return (field, filter_type)


class SQ(Q, SearchNode):
    """
    Manages an individual condition within a query.

    Most often, this will be a lookup to ensure that a certain word or phrase
    appears in the documents being indexed. However, it also supports filtering
    types (such as 'lt', 'gt', 'in' and others) for more complex lookups.
    """
    pass


class BaseSearchQuery(object):
    """
    A base class for handling the query itself.

    This class acts as an intermediary between the ``SearchQuerySet`` and the
    ``SearchBackend`` itself.

    The ``SearchQuery`` object maintains a tree of ``SQ`` objects. Each ``SQ``
    object supports what field it looks up against, what kind of lookup (i.e.
    the __'s), what value it's looking for, if it's a AND/OR/NOT and tracks
    any children it may have. The ``SearchQuery.build_query`` method starts with
    the root of the tree, building part of the final query at each node until
    the full final query is ready for the ``SearchBackend``.

    Backends should extend this class and provide implementations for
    ``build_query_fragment``, ``clean`` and ``run``. See the ``solr`` backend for an example
    implementation.
    """

    def __init__(self, using=DEFAULT_ALIAS):
        self.query_filter = SearchNode()
        self.order_by = []
        self.models = set()
        self.boost = {}
        self.start_offset = 0
        self.end_offset = None
<<<<<<< HEAD
        self.highlight = {}
=======
        self.highlight = False
        self.is_grouped = False
        self.group_opts = {}
>>>>>>> d93c2dde
        self.facets = {}
        self.date_facets = {}
        self.range_facets = {}
        self.query_facets = []
        self.narrow_queries = set()
        #: If defined, fields should be a list of field names - no other values
        #: will be retrieved so the caller must be careful to include django_ct
        #: and django_id when using code which expects those to be included in
        #: the results
        self.fields = []
        # Geospatial-related information
        self.within = {}
        self.dwithin = {}
        self.distance_point = {}
        # Internal.
        self._raw_query = None
        self._raw_query_params = {}
        self._more_like_this = False
        self._mlt_instance = None
        self._results = None
        self._hit_count = None
        self._facet_counts = None
        self._stats = None
        self._spelling_suggestion = None
        self.result_class = SearchResult
        self.stats = {}
        from haystack import connections
        self._using = using
        self.backend = connections[self._using].get_backend()

    def __str__(self):
        return self.build_query()

    def __getstate__(self):
        """For pickling."""
        obj_dict = self.__dict__.copy()
        del(obj_dict['backend'])
        return obj_dict

    def __setstate__(self, obj_dict):
        """For unpickling."""
        from haystack import connections
        self.__dict__.update(obj_dict)
        self.backend = connections[self._using].get_backend()

    def has_run(self):
        """Indicates if any query has been been run."""
        return None not in (self._results, self._hit_count)

    def build_params(self, spelling_query=None):
        """Generates a list of params to use when searching."""
        kwargs = {
            'start_offset': self.start_offset,
        }

        if self.order_by:
            kwargs['sort_by'] = self.order_by

        if self.end_offset is not None:
            kwargs['end_offset'] = self.end_offset

        if self.highlight:
            kwargs['highlight'] = self.highlight

        if self.facets:
            kwargs['facets'] = self.facets

        if self.date_facets:
            kwargs['date_facets'] = self.date_facets

        if self.range_facets:
            kwargs['range_facets'] = self.range_facets

        if self.query_facets:
            kwargs['query_facets'] = self.query_facets

        if self.narrow_queries:
            kwargs['narrow_queries'] = self.narrow_queries

        if spelling_query:
            kwargs['spelling_query'] = spelling_query

        if self.boost:
            kwargs['boost'] = self.boost

        if self.within:
            kwargs['within'] = self.within

        if self.dwithin:
            kwargs['dwithin'] = self.dwithin

        if self.distance_point:
            kwargs['distance_point'] = self.distance_point

        if self.result_class:
            kwargs['result_class'] = self.result_class

        if self.fields:
            kwargs['fields'] = self.fields

        if self.models:
            kwargs['models'] = self.models

        return kwargs

    def run(self, spelling_query=None, **kwargs):
        """Builds and executes the query. Returns a list of search results."""
        final_query = self.build_query()
        search_kwargs = self.build_params(spelling_query=spelling_query)

        if kwargs:
            search_kwargs.update(kwargs)

        results = self.backend.search(final_query, **search_kwargs)
        self._results = results.get('results', [])
        self._hit_count = results.get('hits', 0)
        self._facet_counts = self.post_process_facets(results)
        self._spelling_suggestion = results.get('spelling_suggestion', None)

    def run_mlt(self, **kwargs):
        """
        Executes the More Like This. Returns a list of search results similar
        to the provided document (and optionally query).
        """
        if self._more_like_this is False or self._mlt_instance is None:
            raise MoreLikeThisError("No instance was provided to determine 'More Like This' results.")

        search_kwargs = {
            'result_class': self.result_class,
        }

        if self.models:
            search_kwargs['models'] = self.models

        if kwargs:
            search_kwargs.update(kwargs)

        additional_query_string = self.build_query()
        results = self.backend.more_like_this(self._mlt_instance, additional_query_string, **search_kwargs)
        self._results = results.get('results', [])
        self._hit_count = results.get('hits', 0)

    def run_raw(self, **kwargs):
        """Executes a raw query. Returns a list of search results."""
        search_kwargs = self.build_params()
        search_kwargs.update(self._raw_query_params)

        if kwargs:
            search_kwargs.update(kwargs)

        results = self.backend.search(self._raw_query, **search_kwargs)
        self._results = results.get('results', [])
        self._hit_count = results.get('hits', 0)
        self._facet_counts = results.get('facets', {})
        self._spelling_suggestion = results.get('spelling_suggestion', None)

    def get_count(self):
        """
        Returns the number of results the backend found for the query.

        If the query has not been run, this will execute the query and store
        the results.
        """
        if self._hit_count is None:
            # Limit the slice to 1 so we get a count without consuming
            # everything.
            if not self.end_offset:
                self.end_offset = 1

            if self._more_like_this:
                # Special case for MLT.
                self.run_mlt()
            elif self._raw_query:
                # Special case for raw queries.
                self.run_raw()
            else:
                self.run()

        return self._hit_count

    def get_results(self, **kwargs):
        """
        Returns the results received from the backend.

        If the query has not been run, this will execute the query and store
        the results.
        """
        if self._results is None:
            if self._more_like_this:
                # Special case for MLT.
                self.run_mlt(**kwargs)
            elif self._raw_query:
                # Special case for raw queries.
                self.run_raw(**kwargs)
            else:
                self.run(**kwargs)

        return self._results

    def get_facet_counts(self):
        """
        Returns the facet counts received from the backend.

        If the query has not been run, this will execute the query and store
        the results.
        """
        if self._facet_counts is None:
            self.run()

        return self._facet_counts

    def get_stats(self):
        """
        Returns the stats received from the backend.

        If the query has not been run, this will execute the query and store
        the results
        """
        if self._stats is None:
            self.run()
        return self._stats

    def get_spelling_suggestion(self, preferred_query=None):
        """
        Returns the spelling suggestion received from the backend.

        If the query has not been run, this will execute the query and store
        the results.
        """
        if self._spelling_suggestion is None:
            self.run(spelling_query=preferred_query)

        return self._spelling_suggestion

    def boost_fragment(self, boost_word, boost_value):
        """Generates query fragment for boosting a single word/value pair."""
        return "%s^%s" % (boost_word, boost_value)

    def matching_all_fragment(self):
        """Generates the query that matches all documents."""
        return '*'

    def build_query(self):
        """
        Interprets the collected query metadata and builds the final query to
        be sent to the backend.
        """
        final_query = self.query_filter.as_query_string(self.build_query_fragment)

        if not final_query:
            # Match all.
            final_query = self.matching_all_fragment()

        if self.boost:
            boost_list = []

            for boost_word, boost_value in self.boost.items():
                boost_list.append(self.boost_fragment(boost_word, boost_value))

            final_query = "%s %s" % (final_query, " ".join(boost_list))

        return final_query

    def combine(self, rhs, connector=SQ.AND):
        if connector == SQ.AND:
            self.add_filter(rhs.query_filter)
        elif connector == SQ.OR:
            self.add_filter(rhs.query_filter, use_or=True)

    # Methods for backends to implement.

    def build_query_fragment(self, field, filter_type, value):
        """
        Generates a query fragment from a field, filter type and a value.

        Must be implemented in backends as this will be highly backend specific.
        """
        raise NotImplementedError("Subclasses must provide a way to generate query fragments via the 'build_query_fragment' method.")


    # Standard methods to alter the query.

    def clean(self, query_fragment):
        """
        Provides a mechanism for sanitizing user input before presenting the
        value to the backend.

        A basic (override-able) implementation is provided.
        """
        if not isinstance(query_fragment, six.string_types):
            return query_fragment

        words = query_fragment.split()
        cleaned_words = []

        for word in words:
            if word in self.backend.RESERVED_WORDS:
                word = word.replace(word, word.lower())

            for char in self.backend.RESERVED_CHARACTERS:
                word = word.replace(char, '\\%s' % char)

            cleaned_words.append(word)

        return ' '.join(cleaned_words)

    def build_not_query(self, query_string):
        if ' ' in query_string:
            query_string = "(%s)" % query_string

        return u"NOT %s" % query_string

    def build_exact_query(self, query_string):
        return u'"%s"' % query_string

    def add_filter(self, query_filter, use_or=False):
        """
        Adds a SQ to the current query.
        """
        if use_or:
            connector = SQ.OR
        else:
            connector = SQ.AND

        if self.query_filter and query_filter.connector != connector and len(query_filter) > 1:
            self.query_filter.start_subtree(connector)
            subtree = True
        else:
            subtree = False

        for child in query_filter.children:
            if isinstance(child, tree.Node):
                self.query_filter.start_subtree(connector)
                self.add_filter(child)
                self.query_filter.end_subtree()
            else:
                expression, value = child
                self.query_filter.add((expression, value), connector)

            connector = query_filter.connector

        if query_filter.negated:
            self.query_filter.negate()

        if subtree:
            self.query_filter.end_subtree()

    def add_order_by(self, field):
        """Orders the search result by a field."""
        self.order_by.append(field)

    def clear_order_by(self):
        """
        Clears out all ordering that has been already added, reverting the
        query to relevancy.
        """
        self.order_by = []

    def add_model(self, model):
        """
        Restricts the query requiring matches in the given model.

        This builds upon previous additions, so you can limit to multiple models
        by chaining this method several times.
        """
        if not isinstance(model, ModelBase):
            raise AttributeError('The model being added to the query must derive from Model.')

        self.models.add(model)

    def set_limits(self, low=None, high=None):
        """Restricts the query by altering either the start, end or both offsets."""
        if low is not None:
            self.start_offset = int(low)

        if high is not None:
            self.end_offset = int(high)

    def clear_limits(self):
        """Clears any existing limits."""
        self.start_offset, self.end_offset = 0, None

    def add_boost(self, term, boost_value):
        """Adds a boosted term and the amount to boost it to the query."""
        self.boost[term] = boost_value

    def raw_search(self, query_string, **kwargs):
        """
        Runs a raw query (no parsing) against the backend.

        This method causes the SearchQuery to ignore the standard query
        generating facilities, running only what was provided instead.

        Note that any kwargs passed along will override anything provided
        to the rest of the ``SearchQuerySet``.
        """
        self._raw_query = query_string
        self._raw_query_params = kwargs

    def more_like_this(self, model_instance):
        """
        Allows backends with support for "More Like This" to return results
        similar to the provided instance.
        """
        self._more_like_this = True
        self._mlt_instance = model_instance

    def add_stats_query(self, stats_field, stats_facets):
        """Adds stats and stats_facets queries for the Solr backend."""
        self.stats[stats_field] = stats_facets

    def add_highlight(self, fields, params):
        """Adds highlighting to the search results."""
        self.highlight[fields] = params

    def add_within(self, field, point_1, point_2):
        """Adds bounding box parameters to search query."""
        from haystack.utils.geo import ensure_point
        self.within = {
            'field': field,
            'point_1': ensure_point(point_1),
            'point_2': ensure_point(point_2),
        }

    def add_dwithin(self, field, point, distance):
        """Adds radius-based parameters to search query."""
        from haystack.utils.geo import ensure_point, ensure_distance
        self.dwithin = {
            'field': field,
            'point': ensure_point(point),
            'distance': ensure_distance(distance),
        }

    def add_distance(self, field, point):
        """
        Denotes that results should include distance measurements from the
        point passed in.
        """
        from haystack.utils.geo import ensure_point
        self.distance_point = {
            'field': field,
            'point': ensure_point(point),
        }

    def group(self, field, **options):
        """Groups query by specified field."""
        self.is_grouped = True
        options['field'] = field
        self.group_opts = deepcopy(options)

    def add_field_facet(self, field, **options):
        """Adds a regular facet on a field."""
        from haystack import connections
        field_name = connections[self._using].get_unified_index().get_facet_fieldname(field)
        self.facets[field_name] = options.copy()

    def add_date_facet(self, field, start_date, end_date, gap_by, gap_amount=1,
                       min_count=None):
        """Adds a date-based facet on a field."""
        from haystack import connections
        if not gap_by in VALID_GAPS:
            raise FacetingError("The gap_by ('%s') must be one of the following: %s." % (gap_by, ', '.join(VALID_GAPS)))
        if min_count is not None and not isinstance(min_count, six.integer_types):
            raise FacetingError("min_count ('%s') must be int." % min_count)

        details = {
            'start_date': start_date,
            'end_date': end_date,
            'gap_by': gap_by,
            'gap_amount': gap_amount,
            'min_count': min_count,
        }
        self.date_facets[connections[self._using].get_unified_index().get_facet_fieldname(field)] = details

    def add_range_facet(self, field, start, end, gap_amount=1, min_count=None):
        """Add a range-based facet on a numeric field."""
        from haystack import connections

        details = {
            'start': start,
            'end': end,
            'gap_amount': gap_amount,
        }

        for arg, val in details.items():
            if not isinstance(val, (float,) + six.integer_types):
                raise FacetingError("The %s ('%s') must be int or float." % (
                                    arg, val))
        if min_count is not None and not isinstance(min_count, six.integer_types):
            raise FacetingError("min_count ('%s') must be int." % min_count)
        details['min_count'] = min_count

        fieldname = connections[self._using].get_unified_index().get_facet_fieldname(field)
        self.range_facets[fieldname] = details

    def add_query_facet(self, field, query):
        """Adds a query facet on a field."""
        from haystack import connections
        self.query_facets.append((connections[self._using].get_unified_index().get_facet_fieldname(field), query))

    def add_narrow_query(self, query):
        """
        Narrows a search to a subset of all documents per the query.

        Generally used in conjunction with faceting.
        """
        self.narrow_queries.add(query)

    def set_result_class(self, klass):
        """
        Sets the result class to use for results.

        Overrides any previous usages. If ``None`` is provided, Haystack will
        revert back to the default ``SearchResult`` object.
        """
        if klass is None:
            klass = SearchResult

        self.result_class = klass

    def post_process_facets(self, results):
        # Handle renaming the facet fields. Undecorate and all that.
        from haystack import connections
        revised_facets = {}
        field_data = connections[self._using].get_unified_index().all_searchfields()

        for facet_type, field_details in results.get('facets', {}).items():
            temp_facets = {}

            for field, field_facets in field_details.items():
                fieldname = field
                if field in field_data and hasattr(field_data[field], 'get_facet_for_name'):
                    fieldname = field_data[field].get_facet_for_name()

                temp_facets[fieldname] = field_facets

            revised_facets[facet_type] = temp_facets

        return revised_facets

    def using(self, using=None):
        """
        Allows for overriding which connection should be used. This
        disables the use of routers when performing the query.

        If ``None`` is provided, it has no effect on what backend is used.
        """
        return self._clone(using=using)

    def _reset(self):
        """
        Resets the instance's internal state to appear as though no query has
        been run before. Only need to tweak a few variables we check.
        """
        self._results = None
        self._hit_count = None
        self._facet_counts = None
        self._spelling_suggestion = None

    def _clone(self, klass=None, using=None):
        if using is None:
            using = self._using
        else:
            from haystack import connections
            klass = connections[using].query

        if klass is None:
            klass = self.__class__

        clone = klass(using=using)
        clone.query_filter = deepcopy(self.query_filter)
        clone.order_by = self.order_by[:]
        clone.models = self.models.copy()
        clone.boost = self.boost.copy()
<<<<<<< HEAD
        clone.highlight = deepcopy(self.highlight)
=======
        clone.highlight = self.highlight
        clone.is_grouped = self.is_grouped
        clone.group_opts = deepcopy(self.group_opts)
>>>>>>> d93c2dde
        clone.stats = self.stats.copy()
        clone.facets = self.facets.copy()
        clone.date_facets = self.date_facets.copy()
        clone.range_facets = deepcopy(self.range_facets)
        clone.query_facets = self.query_facets[:]
        clone.narrow_queries = self.narrow_queries.copy()
        clone.start_offset = self.start_offset
        clone.end_offset = self.end_offset
        clone.result_class = self.result_class
        clone.within = self.within.copy()
        clone.dwithin = self.dwithin.copy()
        clone.distance_point = self.distance_point.copy()
        clone._raw_query = self._raw_query
        clone._raw_query_params = self._raw_query_params

        return clone


class BaseEngine(object):
    backend = BaseSearchBackend
    query = BaseSearchQuery
    unified_index = UnifiedIndex

    def __init__(self, using=None):
        if using is None:
            using = DEFAULT_ALIAS

        self.using = using
        self.options = settings.HAYSTACK_CONNECTIONS.get(self.using, {})
        self.queries = []
        self._index = None
        self._backend = None

    def get_backend(self):
        if self._backend is None:
            self._backend = self.backend(self.using, **self.options)
        return self._backend

    def get_query(self):
        return self.query(using=self.using)

    def reset_queries(self):
        self.queries = []

    def get_unified_index(self, **kwargs):
        if self._index is None:
            self._index = self.unified_index(
                self.options.get('EXCLUDED_INDEXES', []), **kwargs)

        return self._index<|MERGE_RESOLUTION|>--- conflicted
+++ resolved
@@ -450,13 +450,9 @@
         self.boost = {}
         self.start_offset = 0
         self.end_offset = None
-<<<<<<< HEAD
         self.highlight = {}
-=======
-        self.highlight = False
         self.is_grouped = False
         self.group_opts = {}
->>>>>>> d93c2dde
         self.facets = {}
         self.date_facets = {}
         self.range_facets = {}
@@ -1031,13 +1027,9 @@
         clone.order_by = self.order_by[:]
         clone.models = self.models.copy()
         clone.boost = self.boost.copy()
-<<<<<<< HEAD
         clone.highlight = deepcopy(self.highlight)
-=======
-        clone.highlight = self.highlight
         clone.is_grouped = self.is_grouped
         clone.group_opts = deepcopy(self.group_opts)
->>>>>>> d93c2dde
         clone.stats = self.stats.copy()
         clone.facets = self.facets.copy()
         clone.date_facets = self.date_facets.copy()
